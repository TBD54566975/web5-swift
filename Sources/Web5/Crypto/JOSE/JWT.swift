import Foundation
import AnyCodable

public struct JWT {

    /// Claims represents JWT (JSON Web Token) Claims
    ///
    /// See [RFC7519](https://tools.ietf.org/html/rfc7519#section-4) for more information
    public struct Claims: Codable {
        /// The "iss" (issuer) claim identifies the principal that issued the JWT.
        ///
        /// [Spec](https://datatracker.ietf.org/doc/html/rfc7519#section-4.1.1)
        let issuer: String?

        /// The "sub" (subject) claim identifies the principal that is the subject of the JWT.
        ///
        /// [Spec](https://datatracker.ietf.org/doc/html/rfc7519#section-4.1.2)
        let subject: String?

        /// The "aud" (audience) claim identifies the recipients that the JWT is intended for.
        ///
        /// [Spec](https://datatracker.ietf.org/doc/html/rfc7519#section-4.1.3)
        let audience: String?

        /// The "exp" (expiration time) claim identifies the expiration time on
        /// or after which the JWT must not be accepted for processing.
        ///
        /// [Spec](https://datatracker.ietf.org/doc/html/rfc7519#section-4.1.4)
        let expiration: Int?

        /// The "nbf" (not before) claim identifies the time before which the JWT
        /// must not be accepted for processing.
        ///
        /// [Spec](https://datatracker.ietf.org/doc/html/rfc7519#section-4.1.5)
        let notBefore: Int?

        /// The "iat" (issued at) claim identifies the time at which the JWT was issued.
        ///
        /// [Spec](https://datatracker.ietf.org/doc/html/rfc7519#section-4.1.6)
        let issuedAt: Int?

        /// The "jti" (JWT ID) claim provides a unique identifier for the JWT.
        ///
        /// [Spec](https://datatracker.ietf.org/doc/html/rfc7519#section-4.1.7)
        let jwtID: String?

        /// "misc" Miscellaneous claim is a map to store any additional claims
        ///
        var miscellaneous: [String: AnyCodable]?

        // Default Initializer
        public init(
            issuer: String? = nil,
            subject: String? = nil,
            audience: String? = nil,
            expiration: Date? = nil,
            notBefore: Date? = nil,
            issuedAt: Date? = nil,
            jwtID: String? = nil,
            misc: [String: AnyCodable]? = nil
        ) {
            self.issuer = issuer
            self.subject = subject
            self.audience = audience
            self.expiration = expiration != nil ? Int(expiration!.timeIntervalSince1970) : nil
            self.notBefore = notBefore != nil ? Int(notBefore!.timeIntervalSince1970) : nil
            self.issuedAt = issuedAt != nil ? Int(issuedAt!.timeIntervalSince1970) : nil
            self.jwtID = jwtID
            self.miscellaneous = misc
        }


        enum CodingKeys: String, CodingKey, CaseIterable {
            case issuer = "iss"
            case subject = "sub"
            case audience = "aud"
            case expiration = "exp"
            case notBefore = "nbf"
            case issuedAt = "iat"
            case jwtID = "jti"
        }
        
        public init(from decoder: Decoder) throws {
            let container = try decoder.container(keyedBy: CodingKeys.self)

            // Decode the known properties
            issuer = try container.decodeIfPresent(String.self, forKey: .issuer)
            subject = try container.decodeIfPresent(String.self, forKey: .subject)
            audience = try container.decodeIfPresent(String.self, forKey: .audience)
            expiration = try container.decodeIfPresent(Int.self, forKey: .expiration)
            notBefore = try container.decodeIfPresent(Int.self, forKey: .notBefore)
            issuedAt = try container.decodeIfPresent(Int.self, forKey: .issuedAt)
            jwtID = try container.decodeIfPresent(String.self, forKey: .jwtID)

            // Initialize the miscellaneous dictionary
            var misc = [String: AnyCodable]()

            // Extract all rawValues from CodingKeys for comparison
            let knownKeysRawValues = CodingKeys.allCases.map { $0.rawValue }

            // Dynamically decode keys not in CodingKeys
            let dynamicContainer = try decoder.container(keyedBy: DynamicCodingKey.self)
            for key in dynamicContainer.allKeys {
                // Convert DynamicCodingKey to String
                let keyString = key.stringValue
                
                // Skip keys that are part of the known CodingKeys
                if !knownKeysRawValues.contains(keyString) {
                    if let value = try? dynamicContainer.decode(AnyCodable.self, forKey: key) {
                        misc[keyString] = value
                    }
                }         
            }

            miscellaneous = misc.isEmpty ? nil : misc
        }
        
        public func encode(to encoder: Encoder) throws {
            var container = encoder.container(keyedBy: CodingKeys.self)

            // Encode known properties
            try container.encodeIfPresent(issuer, forKey: .issuer)
            try container.encodeIfPresent(subject, forKey: .subject)
            try container.encodeIfPresent(audience, forKey: .audience)
            try container.encodeIfPresent(expiration, forKey: .expiration)
            try container.encodeIfPresent(notBefore, forKey: .notBefore)
            try container.encodeIfPresent(issuedAt, forKey: .issuedAt)
            try container.encodeIfPresent(jwtID, forKey: .jwtID)

            // Dynamically encode the miscellaneous properties at the top level
            var dynamicContainer = encoder.container(keyedBy: DynamicCodingKey.self)
            if let misc = miscellaneous {
                for (key, value) in misc {
                    let codingKey = DynamicCodingKey(stringValue: key)!
                    try dynamicContainer.encode(value, forKey: codingKey)
                }
            }
        }
    }

    /// Signs the provied JWT claims with the provided BearerDID.
    /// - Parameters:
    ///  - did: The BearerDID to sign the JWT with
    ///  - claims: The claims to sign
    /// - Returns: The signed JWT
    public static func sign(did: BearerDID, claims: Claims) throws -> String {
        let payload = try JSONEncoder().encode(claims)

        return try JWS.sign(
            did: did,
            payload: payload,
            options: .init(
                detached: false,
                type: "JWT"
            )
        )
    }

    public static func verify(jwt: String) async throws -> ParsedJWT {
        let parsedJwt = try parse(jwtString: jwt)

        if let exp = parsedJwt.payload.expiration, 
            Date().timeIntervalSince1970 > Double(exp) {
            throw Error.verificationFailed("JWT has expired")
        }

<<<<<<< HEAD
        guard let keyId = parsedJwt.header.keyID else {
            throw Error.verificationFailed("JWT has no keyID")
        }

        let dereferenceResult = await DIDUniversalResolver().dereference(didUrl: keyId)
=======
        guard let keyID = parsedJwt.header.keyID else {
            throw Error.verificationFailed("JWT has no keyID")
        }

        let dereferenceResult = await DIDUniversalResolver().dereference(didUrl: keyID)
>>>>>>> 75b74d02
        if let error = dereferenceResult.dereferencingMetadata.error {
            throw Error.verificationFailed(error)
        }

        guard let verificationMethod = dereferenceResult.contentStream?.value as? VerificationMethod,
            DIDUtility.isDidVerificationMethod(obj: verificationMethod) else {
            throw Error.verificationFailed("Expected kid in JWT header to dereference a DID Document Verification Method")
        }
        
        guard let publicKeyJwk = verificationMethod.publicKeyJwk else {
            throw Error.verificationFailed("Expected kid in JWT header to dereference to a DID Document Verification Method with publicKeyJwk")
        }

        if let algorithm = publicKeyJwk.algorithm, 
            algorithm.jwsAlgorithm != parsedJwt.header.algorithm {
            throw Error.verificationFailed("Expected alg in JWT header to match DID Document Verification Method alg")
        }

        let parts = jwt.components(separatedBy: ".")
        guard parts.count == 3 else {
            throw Error.verificationFailed("Malformed JWT. Expected 3 parts. Got \(parts.count)")
        }

        let encodedHeaderAndPayload = [UInt8]("\(parts[0]).\(parts[1])".utf8);
        guard let signature = try? parts[2].decodeBase64Url() else {
            throw Error.verificationFailed("Failed to base64 decode JWT signature")
        }
        let signatureBytes = [UInt8](signature)

        guard let isSignatureValid = try? Crypto.verify(payload: encodedHeaderAndPayload, signature: signatureBytes, publicKey: publicKeyJwk),
            isSignatureValid else {
            throw Error.verificationFailed("Signature verification failed: Integrity mismatch")
        }

        return parsedJwt
    }

    public struct ParsedJWT {
        let header: JWS.Header
        let payload: JWT.Claims

        public init(
            header: JWS.Header,
            payload: JWT.Claims
        ) {
            self.header = header
            self.payload = payload
        }
    }

    public static func parse(jwtString: String) throws -> ParsedJWT {
        let parts = jwtString.components(separatedBy: ".")

        guard parts.count == 3 else {
            throw Error.verificationFailed("Malformed JWT. Expected 3 parts. Got \(parts.count)")
        }
        
        let base64urlEncodedJwtHeader = String(parts[0])
        let base64urlEncodedJwtPayload = String(parts[1])
        
        let jwtHeader: JWS.Header = try JSONDecoder().decode(
            JWS.Header.self,
            from: try base64urlEncodedJwtHeader.decodeBase64Url()
        )

        guard jwtHeader.type == "JWT" else {
            throw Error.verificationFailed("Expected JWT header to contain typ property set to JWT")
        }

        guard jwtHeader.keyID != nil else {
            throw Error.verificationFailed("Expected JWT header to contain kid")
        }

        let jwtPayload = try JSONDecoder().decode(
            JWT.Claims.self,
            from: try base64urlEncodedJwtPayload.decodeBase64Url())


        return ParsedJWT(header: jwtHeader, payload: jwtPayload)
    }
}

// MARK: - Errors

extension JWT {
    public enum Error: LocalizedError, Equatable {
        case verificationFailed(String)
        
        public var errorDescription: String? {
            switch self {
            case let .verificationFailed(reason):
                return "Verification Failed: \(reason)"
            }
        }
    }
}


// MARK: - DynamicCodingKey
// Define DynamicCodingKey to use for dynamic encoding
struct DynamicCodingKey: CodingKey {
    var stringValue: String
    var intValue: Int?
    
    init?(stringValue: String) {
        self.stringValue = stringValue
        self.intValue = nil
    }
    
    init?(intValue: Int) {
        self.stringValue = "\(intValue)"
        self.intValue = intValue
    }
}<|MERGE_RESOLUTION|>--- conflicted
+++ resolved
@@ -164,19 +164,11 @@
             throw Error.verificationFailed("JWT has expired")
         }
 
-<<<<<<< HEAD
-        guard let keyId = parsedJwt.header.keyID else {
-            throw Error.verificationFailed("JWT has no keyID")
-        }
-
-        let dereferenceResult = await DIDUniversalResolver().dereference(didUrl: keyId)
-=======
         guard let keyID = parsedJwt.header.keyID else {
             throw Error.verificationFailed("JWT has no keyID")
         }
 
         let dereferenceResult = await DIDUniversalResolver().dereference(didUrl: keyID)
->>>>>>> 75b74d02
         if let error = dereferenceResult.dereferencingMetadata.error {
             throw Error.verificationFailed(error)
         }
